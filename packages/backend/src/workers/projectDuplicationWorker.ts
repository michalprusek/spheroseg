/**
 * Project Duplication Worker
 *
 * This worker handles project duplication in a separate thread to avoid
 * blocking the main event loop. It uses worker_threads to run in a separate
 * thread and performs parallel file operations for better performance.
 */

import { workerData, parentPort } from 'worker_threads';
import path from 'path';
import fs from 'fs';
import { Pool, PoolClient } from 'pg';
import { promisify } from 'util';
import * as os from 'os';

// Promisify fs methods
const copyFile = promisify(fs.copyFile);
const mkdir = promisify(fs.mkdir);
const exists = promisify(fs.exists);

// Database pool
let pool: Pool;

// Interface for worker data
interface DuplicationWorkerData {
  taskId: string;
  originalProjectId: string;
  newProjectId: string;
  userId: string;
  options: {
    newTitle?: string;
    copyFiles?: boolean;
    copySegmentations?: boolean;
    resetStatus?: boolean;
    baseDir?: string;
  };
  totalItems?: number;
}

// Interface for image data from database
interface ImageRow {
  id: string;
  project_id: string;
  name: string;
  filename: string;
  original_filename: string;
  storage_path: string;
  thumbnail_path: string | null;
  width: number;
  height: number;
  file_size: number;
  mime_type: string;
  checksum: string;
  status: string;
  metadata: any;
  segmentation_status: string;
  segmentation_result_path: string | null;
  segmentation_task_id: string | null;
  created_at: Date;
  updated_at: Date;
}

// Message types
type WorkerMessage =
  | {
      type: 'progress';
      progress: number;
      processedItems: number;
      totalItems: number;
      message?: string;
    }
  | {
      type: 'complete';
      result: Record<string, unknown>;
      processedItems: number;
      totalItems: number;
    }
  | {
      type: 'error';
      error: string;
      progress?: number;
      processedItems?: number;
      totalItems?: number;
    };

/**
 * Function to send a message to the parent thread
 */
function sendMessage(message: WorkerMessage): void {
  if (parentPort) {
    parentPort.postMessage(message);
  }
}

/**
 * Function to send progress updates back to the parent thread
 */
function sendProgress(progress: number, processedItems: number, totalItems: number): void {
  sendMessage({
    type: 'progress',
    progress,
    processedItems,
    totalItems,
  });
}

/**
 * Function to send completion notification back to the parent thread
 */
function sendComplete(
  result: Record<string, unknown>,
  processedItems: number,
  totalItems: number
): void {
  sendMessage({
    type: 'complete',
    result,
    processedItems,
    totalItems,
  });
}

/**
 * Function to send error notification back to the parent thread
 */
function sendError(error: Error | string, progress = 0, processedItems = 0, totalItems = 0): void {
  sendMessage({
    type: 'error',
    error: error instanceof Error ? error.message : String(error),
    progress,
    processedItems,
    totalItems,
  });
}

/**
 * Function to setup database connection
 */
async function setupDatabase(): Promise<boolean> {
  try {
    // Initialize the database pool
    // Note: In a real worker thread environment, we'd need to load the config from a file
    // or receive it through workerData. This is a simplified version.
    const dbConfig = {
      user: process.env.DB_USER || 'postgres',
      host: process.env.DB_HOST || 'localhost',
      database: process.env.DB_NAME || 'spheroseg',
      password: process.env.DB_PASSWORD || 'postgres',
      port: parseInt(process.env.DB_PORT || '5432', 10),
      ssl: process.env.DB_SSL === 'true' ? { rejectUnauthorized: false } : false,
    };

    pool = new Pool(dbConfig);

    // Test connection
    await pool.query('SELECT NOW()');
    return true;
  } catch (error) {
    // Log error and send it to parent process
    sendError(
      'Failed to connect to database: ' + (error instanceof Error ? error.message : String(error))
    );
    return false;
  }
}

/**
 * Function to copy a file with error handling
 */
async function copyImageFile(
  sourcePath: string,
  targetPath: string,
  baseDir: string
): Promise<boolean> {
  try {
    // Normalize paths
    const normalizedSourcePath = sourcePath.startsWith('/') ? sourcePath.substring(1) : sourcePath;
    const normalizedTargetPath = targetPath.startsWith('/') ? targetPath.substring(1) : targetPath;

    // Create full paths
    const fullSourcePath = path.join(baseDir, normalizedSourcePath);
    const fullTargetPath = path.join(baseDir, normalizedTargetPath);

    // Create target directory if it doesn't exist
    const targetDir = path.dirname(fullTargetPath);
    if (!(await exists(targetDir))) {
      await mkdir(targetDir, { recursive: true });
    }

    // Check if source file exists
    if (await exists(fullSourcePath)) {
      // Copy file
      await copyFile(fullSourcePath, fullTargetPath);
      return true;
    } else {
      // Log warning through parent process
      sendMessage({
        type: 'progress',
        progress: 0,
        processedItems: 0,
        totalItems: 0,
        message: `Source file not found: ${fullSourcePath}`,
      });
      return false;
    }
  } catch (error) {
    // Log error through parent process
    sendMessage({
      type: 'error',
      error: `Error copying file: ${error instanceof Error ? error.message : String(error)}`,
    });
    return false;
  }
}

/**
 * Function to generate new file paths for duplicated image
 */
function generateNewFilePaths(
  originalStoragePath: string,
  originalThumbnailPath?: string,
  newProjectId?: string
): { newStoragePath: string; newThumbnailPath?: string } {
  // Generate timestamp and random suffix for uniqueness
  const timestamp = Date.now();
  const randomSuffix = Math.floor(Math.random() * 1000000);

  // Extract filename from original path
  const originalFileName = originalStoragePath.split('/').pop() || '';
  const fileNameParts = originalFileName.split('.');
  const fileExtension = fileNameParts.pop() || 'png';
  const fileBaseName = fileNameParts.join('.');

  // Generate new storage path
  const newStoragePath = `/uploads/${newProjectId}/${fileBaseName}-copy-${timestamp}-${randomSuffix}.${fileExtension}`;

  // Generate new thumbnail path if original exists
  let newThumbnailPath;
  if (originalThumbnailPath) {
    const originalThumbName = originalThumbnailPath.split('/').pop() || '';
    const thumbNameParts = originalThumbName.split('.');
    const thumbExtension = thumbNameParts.pop() || 'png';
    const thumbBaseName = thumbNameParts.join('.');

    newThumbnailPath = `/uploads/${newProjectId}/thumb-${thumbBaseName}-copy-${timestamp}-${randomSuffix}.${thumbExtension}`;
  }

  return { newStoragePath, newThumbnailPath };
}

/**
 * Process a batch of images for duplication
 */
async function processBatch(
  client: PoolClient,
  batch: ImageRow[],
  newProjectId: string,
  userId: string,
  options: DuplicationWorkerData['options'],
  processedItems: number,
  totalItems: number
): Promise<number> {
  // Process files in parallel
  const fileOperations = [];
  const dbOperations = [];

  for (const image of batch) {
    try {
      // Generate new file paths
      const { newStoragePath, newThumbnailPath } = generateNewFilePaths(
        image.storage_path,
<<<<<<< HEAD
        image.thumbnail_path || undefined,
        newProjectId,
=======
        image.thumbnail_path,
        newProjectId
>>>>>>> 4713f30d
      );

      // Prepare segmentation variables
      let segmentationStatus = 'pending';
      let segmentationResultPath: string | null = null;
      let segmentationOperation = Promise.resolve(true);

      // Check if we need to copy segmentation results
      if (
        options.copySegmentations &&
        !options.resetStatus &&
        image.segmentation_status === 'completed' &&
        image.segmentation_result_path
      ) {
        // Generate new segmentation result path
        const segmentationFileName = image.segmentation_result_path.split('/').pop() || '';
        const newSegmentationPath = `/uploads/${newProjectId}/segmentation-${Date.now()}-${segmentationFileName}`;

        // Add segmentation file copy operation if needed
        if (options.copyFiles) {
          const baseDir = options.baseDir || process.cwd();
          segmentationOperation = copyImageFile(
            image.segmentation_result_path,
            newSegmentationPath,
            path.join(baseDir, 'public')
          );
        }

        segmentationStatus = 'completed';
        segmentationResultPath = newSegmentationPath;
      }

      // Add file copy operations if needed
      if (options.copyFiles) {
        const baseDir = options.baseDir || process.cwd();

        // Copy main image
        fileOperations.push(
          copyImageFile(image.storage_path, newStoragePath, path.join(baseDir, 'public'))
        );

        // Copy thumbnail if exists
        if (image.thumbnail_path && newThumbnailPath) {
          fileOperations.push(
            copyImageFile(image.thumbnail_path, newThumbnailPath, path.join(baseDir, 'public'))
          );
        }

        // Add segmentation file copy operation
        fileOperations.push(segmentationOperation);
      }

      // Add database operation
      dbOperations.push({
        sql: `
          INSERT INTO images (
            project_id, user_id, name, storage_path, thumbnail_path,
            width, height, metadata, status, segmentation_status, segmentation_result_path
          ) VALUES ($1, $2, $3, $4, $5, $6, $7, $8, $9, $10, $11)
          RETURNING id
        `,
        params: [
          newProjectId,
          userId,
          `${image.name} (Copy)`,
          newStoragePath,
          newThumbnailPath,
          image.width,
          image.height,
          image.metadata,
          options.resetStatus ? 'pending' : image.status,
          segmentationStatus,
          segmentationResultPath,
        ],
      });
    } catch (imageError) {
      // Log error through parent process
      sendMessage({
        type: 'error',
        error: `Error preparing image duplication for ${image.id}: ${imageError instanceof Error ? imageError.message : String(imageError)}`,
      });
      // Continue with other images, don't fail the whole task
    }
  }

  // Wait for all file operations to complete
  if (fileOperations.length > 0) {
    await Promise.all(fileOperations);
  }

  // Execute all database operations sequentially
  for (const op of dbOperations) {
    try {
      await client.query(op.sql, op.params);
      processedItems++;

      // Send progress update
      const progress = Math.floor((processedItems / totalItems) * 100);
      if (processedItems % 5 === 0 || progress >= 100) {
        // Don't send too many updates
        sendProgress(progress, processedItems, totalItems);
      }
    } catch (dbError) {
      // Log error through parent process
      sendMessage({
        type: 'error',
        error: `Error executing database operation: ${dbError instanceof Error ? dbError.message : String(dbError)}`,
      });
      // Continue with other operations, don't fail the whole task
    }
  }

  return processedItems;
}

/**
 * Main function to process the duplication
 */
async function processProjectDuplication(): Promise<void> {
  try {
    // Extract data from worker data
    const {
      taskId,
      originalProjectId,
      newProjectId,
      userId,
      options,
      totalItems: initialTotalItems,
    } = workerData as DuplicationWorkerData;

    // Send log message through parentPort
    sendMessage({
      type: 'progress',
      progress: 0,
      processedItems: 0,
      totalItems: initialTotalItems || 0,
      message: `Starting project duplication task ${taskId}`,
    });

    // Setup database connection
    if (!(await setupDatabase())) {
      return;
    }

    // Get the updated new project
    const projectResult = await pool.query('SELECT * FROM projects WHERE id = $1', [newProjectId]);

    if (projectResult.rows.length === 0) {
      throw new Error('New project not found');
    }

    // Fetch images from the original project
<<<<<<< HEAD
    const imagesResult = await pool.query<ImageRow>('SELECT * FROM images WHERE project_id = $1', [originalProjectId]);
=======
    const imagesResult = await pool.query('SELECT * FROM images WHERE project_id = $1', [
      originalProjectId,
    ]);
>>>>>>> 4713f30d

    const originalImages = imagesResult.rows;
    const totalItems = initialTotalItems || originalImages.length + 1; // +1 for project creation
    let processedItems = 1; // Project creation already done

    // Send log message through parentPort
    sendMessage({
      type: 'progress',
      progress: processedItems / totalItems,
      processedItems,
      totalItems,
      message: `Processing ${originalImages.length} images for duplication task ${taskId}`,
    });

    // Create project directory if copying files
    if (options.copyFiles) {
      const baseDir = options.baseDir || process.cwd();
      const projectDir = path.join(baseDir, 'public', 'uploads', newProjectId);

      if (!(await exists(projectDir))) {
        await mkdir(projectDir, { recursive: true });
        // Log directory creation
        sendMessage({
          type: 'progress',
          progress: processedItems / totalItems,
          processedItems,
          totalItems,
          message: `Created directory for new project: ${projectDir}`,
        });
      }
    }

    // Send initial progress update
    sendProgress(5, processedItems, totalItems);

    // Get a client for transaction
    const client = await pool.connect();

    try {
      // Start transaction
      await client.query('BEGIN');

      // Determine the batch size based on system resources
      const cpuCount = os.cpus().length;
      const OPTIMAL_BATCH_SIZE = Math.max(3, Math.min(10, cpuCount));

      // Process images in batches to optimize performance
      const BATCH_SIZE = OPTIMAL_BATCH_SIZE;
      const batches = Math.ceil(originalImages.length / BATCH_SIZE);

      // Process batches sequentially (each batch processes files in parallel)
      for (let i = 0; i < batches; i++) {
        const batchStart = i * BATCH_SIZE;
        const batchEnd = Math.min((i + 1) * BATCH_SIZE, originalImages.length);
        const batch = originalImages.slice(batchStart, batchEnd);

        // Log batch processing progress
        sendMessage({
          type: 'progress',
          progress: processedItems / totalItems,
          processedItems,
          totalItems,
          message: `Processing batch ${i + 1}/${batches} for duplication task ${taskId}`,
        });

        // Process this batch
        processedItems = await processBatch(
          client,
          batch,
          newProjectId,
          userId,
          options,
          processedItems,
          totalItems
        );
      }

      // Commit the transaction
      await client.query('COMMIT');

      // Get the updated project after all images are processed
      const updatedProjectResult = await pool.query('SELECT * FROM projects WHERE id = $1', [
        newProjectId,
      ]);

      const updatedProject = updatedProjectResult.rows[0];

      // Return success
      sendComplete(updatedProject, totalItems, totalItems);
    } catch (error) {
      // Rollback the transaction on error
      await client.query('ROLLBACK');
      // Log transaction error using sendError
      sendError(
        error instanceof Error ? error : String(error),
        Math.floor((processedItems / totalItems) * 100),
        processedItems,
        totalItems
      );
    } finally {
      // Release the client
      client.release();
    }
  } catch (error) {
    // Send error to parent through sendError
    sendError(error instanceof Error ? error : String(error));
  } finally {
    // Close the pool when done
    if (pool) {
      await pool.end();
    }
  }
}

// Listen for messages from the parent thread
if (parentPort) {
  parentPort.on('message', (message) => {
    if (message === 'cancel') {
      sendMessage({
        type: 'progress',
        progress: 100,
        processedItems: 0,
        totalItems: 0,
        message: 'Received cancel message, shutting down worker',
      });
      process.exit(0);
    }
  });
}

// Start processing
processProjectDuplication().catch((error) => {
  sendError(`Unhandled error in worker: ${error instanceof Error ? error.message : String(error)}`);
});<|MERGE_RESOLUTION|>--- conflicted
+++ resolved
@@ -269,13 +269,8 @@
       // Generate new file paths
       const { newStoragePath, newThumbnailPath } = generateNewFilePaths(
         image.storage_path,
-<<<<<<< HEAD
         image.thumbnail_path || undefined,
-        newProjectId,
-=======
-        image.thumbnail_path,
         newProjectId
->>>>>>> 4713f30d
       );
 
       // Prepare segmentation variables
@@ -428,13 +423,7 @@
     }
 
     // Fetch images from the original project
-<<<<<<< HEAD
     const imagesResult = await pool.query<ImageRow>('SELECT * FROM images WHERE project_id = $1', [originalProjectId]);
-=======
-    const imagesResult = await pool.query('SELECT * FROM images WHERE project_id = $1', [
-      originalProjectId,
-    ]);
->>>>>>> 4713f30d
 
     const originalImages = imagesResult.rows;
     const totalItems = initialTotalItems || originalImages.length + 1; // +1 for project creation
