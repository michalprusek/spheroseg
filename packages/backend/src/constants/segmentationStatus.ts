/**
 * Segmentation status constants used across the backend
 */

export const SEGMENTATION_STATUS = {
  WITHOUT_SEGMENTATION: 'without_segmentation',
  QUEUED: 'queued',
  PROCESSING: 'processing',
  COMPLETED: 'completed',
  FAILED: 'failed',
} as const;

export type SegmentationStatus = (typeof SEGMENTATION_STATUS)[keyof typeof SEGMENTATION_STATUS];

// Helper arrays for common status checks
export const PROCESSING_STATUSES = [
  SEGMENTATION_STATUS.QUEUED,
  SEGMENTATION_STATUS.PROCESSING,
] as const;

export const FINAL_STATUSES = [
  SEGMENTATION_STATUS.COMPLETED,
  SEGMENTATION_STATUS.FAILED,
  SEGMENTATION_STATUS.WITHOUT_SEGMENTATION,
] as const;

// Type guards
<<<<<<< HEAD
export function isProcessingStatus(status: string): status is typeof PROCESSING_STATUSES[number] {
  return (PROCESSING_STATUSES as readonly string[]).includes(status);
}

export function isFinalStatus(status: string): status is typeof FINAL_STATUSES[number] {
  return (FINAL_STATUSES as readonly string[]).includes(status);
=======
export function isProcessingStatus(status: string): status is (typeof PROCESSING_STATUSES)[number] {
  return PROCESSING_STATUSES.includes(status as SegmentationStatus);
}

export function isFinalStatus(status: string): status is (typeof FINAL_STATUSES)[number] {
  return FINAL_STATUSES.includes(status as SegmentationStatus);
>>>>>>> 4713f30d
}

export function isValidSegmentationStatus(status: string): status is SegmentationStatus {
  return Object.values(SEGMENTATION_STATUS).includes(status as SegmentationStatus);
}<|MERGE_RESOLUTION|>--- conflicted
+++ resolved
@@ -25,21 +25,12 @@
 ] as const;
 
 // Type guards
-<<<<<<< HEAD
-export function isProcessingStatus(status: string): status is typeof PROCESSING_STATUSES[number] {
-  return (PROCESSING_STATUSES as readonly string[]).includes(status);
-}
-
-export function isFinalStatus(status: string): status is typeof FINAL_STATUSES[number] {
-  return (FINAL_STATUSES as readonly string[]).includes(status);
-=======
 export function isProcessingStatus(status: string): status is (typeof PROCESSING_STATUSES)[number] {
   return PROCESSING_STATUSES.includes(status as SegmentationStatus);
 }
 
 export function isFinalStatus(status: string): status is (typeof FINAL_STATUSES)[number] {
   return FINAL_STATUSES.includes(status as SegmentationStatus);
->>>>>>> 4713f30d
 }
 
 export function isValidSegmentationStatus(status: string): status is SegmentationStatus {
