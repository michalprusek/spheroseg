--- conflicted
+++ resolved
@@ -5,10 +5,7 @@
 import { Button } from '@/components/ui/button';
 import { Link } from 'react-router-dom';
 import { Mail, Github, Twitter } from 'lucide-react';
-<<<<<<< HEAD
-=======
 import { appConfig } from '@/config/app.config';
->>>>>>> 4713f30d
 
 const AboutPage: React.FC = () => {
   const { t } = useTranslation();
@@ -78,11 +75,7 @@
               </a>
             </Button>
             <Button asChild variant="outline" className="flex items-center gap-2">
-<<<<<<< HEAD
-              <a href="https://github.com/spheroseg" target="_blank" rel="noopener noreferrer">
-=======
               <a href={appConfig.social.github.url} target="_blank" rel="noopener noreferrer">
->>>>>>> 4713f30d
                 <Github className="h-4 w-4" />
                 {t('about.contact.github')}
               </a>
